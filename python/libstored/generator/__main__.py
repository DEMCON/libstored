--- conflicted
+++ resolved
@@ -284,14 +284,10 @@
 def platform_win32():
     return sys.platform == 'win32'
 
-def spdx(license='MPL-2.0', prefix='', copyright='2020-2023 Jochem Rutgers'):
+def spdx(license='MPL-2.0', prefix=''):
     # REUSE-IgnoreStart
     return \
-<<<<<<< HEAD
-        f'{prefix}SPDX-FileCopyrightText: {copyright}\n' + \
-=======
         f'{prefix}SPDX-FileCopyrightText: 2020-2025 Jochem Rutgers\n' + \
->>>>>>> 7fa00b5f
         f'{prefix}\n' + \
         f'{prefix}SPDX-License-Identifier: {license}\n'
     # REUSE-IgnoreEnd
